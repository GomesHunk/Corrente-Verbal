--- conflicted
+++ resolved
@@ -1,10 +1,6 @@
 services:
   - type: web
-<<<<<<< HEAD
     name: corrente-verbal
-=======
-    name: Corrente-Verbal
->>>>>>> dab8a52a
     env: python
     runtime: python-3.9.16
     buildCommand: pip install -r requirements.txt
